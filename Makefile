TSLCHECK = tslcheck
TSLSIZE = tslsize
TSLSYM   = tslsym
TSL2TLSF = tsl2tlsf
TSLSPLIT = tslsplit
<<<<<<< HEAD
TSLPLAY = tslplay
=======

CSTRATSIM = cstratsim
>>>>>>> 86f1fa55

CFMCHECK = cfmcheck
CFMINFO  = cfminfo
CFMSYM   = cfmsym
CFM2CODE = cfm2code

BLDTOOL=`if [ -d "dist" ]; then echo "cabal"; else echo "stack"; fi`

default:
	${BLDTOOL} build
	@if [ -d "dist" ]; then cp ./dist/build/${TSL2TLSF}/${TSL2TLSF} ${TSL2TLSF}; else cp `stack path | grep local-install-root | sed 's/local-install-root: //'`/bin/${TSL2TLSF} ${TSL2TLSF}; fi
	@if [ -d "dist" ]; then cp ./dist/build/${TSLCHECK}/${TSLCHECK} ${TSLCHECK}; else cp `stack path | grep local-install-root | sed 's/local-install-root: //'`/bin/${TSLCHECK} ${TSLCHECK}; fi
	@if [ -d "dist" ]; then cp ./dist/build/${TSLSIZE}/${TSLSIZE} ${TSLSIZE}; else cp `stack path | grep local-install-root | sed 's/local-install-root: //'`/bin/${TSLSIZE} ${TSLSIZE}; fi
	@if [ -d "dist" ]; then cp ./dist/build/${TSLSYM}/${TSLSYM} ${TSLSYM}; else cp `stack path | grep local-install-root | sed 's/local-install-root: //'`/bin/${TSLSYM} ${TSLSYM}; fi
	@if [ -d "dist" ]; then cp ./dist/build/${TSLSPLIT}/${TSLSPLIT} ${TSLSPLIT}; else cp `stack path | grep local-install-root | sed 's/local-install-root: //'`/bin/${TSLSPLIT} ${TSLSPLIT}; fi
	@if [ -d "dist" ]; then cp ./dist/build/${CFMSYM}/${CFMSYM} ${CFMSYM}; else cp `stack path | grep local-install-root | sed 's/local-install-root: //'`/bin/${CFMSYM} ${CFMSYM}; fi
	@if [ -d "dist" ]; then cp ./dist/build/${CFMCHECK}/${CFMCHECK} ${CFMCHECK}; else cp `stack path | grep local-install-root | sed 's/local-install-root: //'`/bin/${CFMCHECK} ${CFMCHECK}; fi
	@if [ -d "dist" ]; then cp ./dist/build/${CFMINFO}/${CFMINFO} ${CFMINFO}; else cp `stack path | grep local-install-root | sed 's/local-install-root: //'`/bin/${CFMINFO} ${CFMINFO}; fi
	@if [ -d "dist" ]; then cp ./dist/build/${CFM2CODE}/${CFM2CODE} ${CFM2CODE}; else cp `stack path | grep local-install-root | sed 's/local-install-root: //'`/bin/${CFM2CODE} ${CFM2CODE}; fi
<<<<<<< HEAD
	@if [ -d "dist" ]; then cp ./dist/build/${TSLPLAY}/${TSLPLAY} ${TSLPLAY}; else cp `stack path | grep local-install-root | sed 's/local-install-root: //'`/bin/${TSLPLAY} ${TSLPLAY}; fi
=======
	@if [ -d "dist" ]; then cp ./dist/build/${CSTRATSIM}/${CSTRATSIM} ${CSTRATSIM}; else cp `stack path | grep local-install-root | sed 's/local-install-root: //'`/bin/${CSTRATSIM} ${CSTRATSIM}; fi
>>>>>>> 86f1fa55


${TSLCHECK}:
	${BLDTOOL} build ${TSLCHECK}
	@if [ -d "dist" ]; then cp ./dist/build/${TSLCHECK}/${TSLCHECK} ${TSLCHECK}; else cp `stack path | grep local-install-root | sed 's/local-install-root: //'`/bin/${TSLCHECK} ${TSLCHECK}; fi

${TSLSIZE}:
	${BLDTOOL} build ${TSLSIZE}
	@if [ -d "dist" ]; then cp ./dist/build/${TSLSIZE}/${TSLSIZE} ${TSLSIZE}; else cp `stack path | grep local-install-root | sed 's/local-install-root: //'`/bin/${TSLSIZE} ${TSLSIZE}; fi

${TSLSYM}:
	${BLDTOOL} build ${TSLSYM}
	@if [ -d "dist" ]; then cp ./dist/build/${TSLSYM}/${TSLSYM} ${TSLSYM}; else cp `stack path | grep local-install-root | sed 's/local-install-root: //'`/bin/${TSLSYM} ${TSLSYM}; fi

${TSLSPLIT}:
	${BLDTOOL} build ${TSLSPLIT}
	@if [ -d "dist" ]; then cp ./dist/build/${TSLSPLIT}/${TSLSPLIT} ${TSLSPLIT}; else cp `stack path | grep local-install-root | sed 's/local-install-root: //'`/bin/${TSLSPLIT} ${TSLSPLIT}; fi

${TSL2TLSF}:
	${BLDTOOL} build ${TSL2TLSF}
	@if [ -d "dist" ]; then cp ./dist/build/${TSL2TLSF}/${TSL2TLSF} ${TSL2TLSF}; else cp `stack path | grep local-install-root | sed 's/local-install-root: //'`/bin/${TSL2TLSF} ${TSL2TLSF}; fi


${CFMCHECK}:
	${BLDTOOL} build ${CFMCHECK}
	@if [ -d "dist" ]; then cp ./dist/build/${CFMCHECK}/${CFMCHECK} ${CFMCHECK}; else cp `stack path | grep local-install-root | sed 's/local-install-root: //'`/bin/${CFMCHECK} ${CFMCHECK}; fi

${CFMINFO}:
	${BLDTOOL} build ${CFMINFO}
	@if [ -d "dist" ]; then cp ./dist/build/${CFMINFO}/${CFMINFO} ${CFMINFO}; else cp `stack path | grep local-install-root | sed 's/local-install-root: //'`/bin/${CFMINFO} ${CFMINFO}; fi

${CFMSYM}:
	${BLDTOOL} build ${CFMSYM}
	@if [ -d "dist" ]; then cp ./dist/build/${CFMSYM}/${CFMSYM} ${CFMSYM}; else cp `stack path | grep local-install-root | sed 's/local-install-root: //'`/bin/${CFMSYM} ${CFMSYM}; fi

${CFM2CODE}:
	${BLDTOOL} build ${CFM2CODE}
	@if [ -d "dist" ]; then cp ./dist/build/${CFM2CODE}/${CFM2CODE} ${CFM2CODE}; else cp `stack path | grep local-install-root | sed 's/local-install-root: //'`/bin/${CFM2CODE} ${CFM2CODE}; fi

<<<<<<< HEAD
${TSLPLAY}:
	${BLDTOOL} build ${TSLPLAY}
	@if [ -d "dist" ]; then cp ./dist/build/${TSLPLAY}/${TSLPLAY} ${TSLPLAY}; else cp `stack path | grep local-install-root | sed 's/local-install-root: //'`/bin/${TSLPLAY} ${TSLPLAY}; fi
=======
${CSTRATSIM}:
	${BLDTOOL} build ${CSTRATSIM}
	@if [ -d "dist" ]; then cp ./dist/build/${CSTRATSIM}/${CSTRATSIM} ${CSTRATSIM}; else cp `stack path | grep local-install-root | sed 's/local-install-root: //'`/bin/${CSTRATSIM} ${CSTRATSIM}; fi
>>>>>>> 86f1fa55


ghci:
	${BLDTOOL} repl

install:
	${BLDTOOL} install

haddock:
	${BLDTOOL} haddock

clean:
	${BLDTOOL} clean
	rm -f ${TSL2TLSF}
	rm -f ${TSLCHECK}
	rm -f ${TSLSIZE}
	rm -f ${TSLSYM}
	rm -f ${TSLSPLIT}
	rm -f ${TSLSYNTH}
	rm -f ${CFMCHECK}
	rm -f ${CFMINFO}
	rm -f ${CFMSYM}
	rm -f ${CFM2CODE}
<<<<<<< HEAD
	rm -f ${TSLPLAY}
=======
	rm -f ${CSTRATSIM}
>>>>>>> 86f1fa55

.PHONY: clean
.SILENT:<|MERGE_RESOLUTION|>--- conflicted
+++ resolved
@@ -3,12 +3,9 @@
 TSLSYM   = tslsym
 TSL2TLSF = tsl2tlsf
 TSLSPLIT = tslsplit
-<<<<<<< HEAD
 TSLPLAY = tslplay
-=======
 
 CSTRATSIM = cstratsim
->>>>>>> 86f1fa55
 
 CFMCHECK = cfmcheck
 CFMINFO  = cfminfo
@@ -28,11 +25,7 @@
 	@if [ -d "dist" ]; then cp ./dist/build/${CFMCHECK}/${CFMCHECK} ${CFMCHECK}; else cp `stack path | grep local-install-root | sed 's/local-install-root: //'`/bin/${CFMCHECK} ${CFMCHECK}; fi
 	@if [ -d "dist" ]; then cp ./dist/build/${CFMINFO}/${CFMINFO} ${CFMINFO}; else cp `stack path | grep local-install-root | sed 's/local-install-root: //'`/bin/${CFMINFO} ${CFMINFO}; fi
 	@if [ -d "dist" ]; then cp ./dist/build/${CFM2CODE}/${CFM2CODE} ${CFM2CODE}; else cp `stack path | grep local-install-root | sed 's/local-install-root: //'`/bin/${CFM2CODE} ${CFM2CODE}; fi
-<<<<<<< HEAD
 	@if [ -d "dist" ]; then cp ./dist/build/${TSLPLAY}/${TSLPLAY} ${TSLPLAY}; else cp `stack path | grep local-install-root | sed 's/local-install-root: //'`/bin/${TSLPLAY} ${TSLPLAY}; fi
-=======
-	@if [ -d "dist" ]; then cp ./dist/build/${CSTRATSIM}/${CSTRATSIM} ${CSTRATSIM}; else cp `stack path | grep local-install-root | sed 's/local-install-root: //'`/bin/${CSTRATSIM} ${CSTRATSIM}; fi
->>>>>>> 86f1fa55
 
 
 ${TSLCHECK}:
@@ -72,15 +65,9 @@
 	${BLDTOOL} build ${CFM2CODE}
 	@if [ -d "dist" ]; then cp ./dist/build/${CFM2CODE}/${CFM2CODE} ${CFM2CODE}; else cp `stack path | grep local-install-root | sed 's/local-install-root: //'`/bin/${CFM2CODE} ${CFM2CODE}; fi
 
-<<<<<<< HEAD
 ${TSLPLAY}:
 	${BLDTOOL} build ${TSLPLAY}
 	@if [ -d "dist" ]; then cp ./dist/build/${TSLPLAY}/${TSLPLAY} ${TSLPLAY}; else cp `stack path | grep local-install-root | sed 's/local-install-root: //'`/bin/${TSLPLAY} ${TSLPLAY}; fi
-=======
-${CSTRATSIM}:
-	${BLDTOOL} build ${CSTRATSIM}
-	@if [ -d "dist" ]; then cp ./dist/build/${CSTRATSIM}/${CSTRATSIM} ${CSTRATSIM}; else cp `stack path | grep local-install-root | sed 's/local-install-root: //'`/bin/${CSTRATSIM} ${CSTRATSIM}; fi
->>>>>>> 86f1fa55
 
 
 ghci:
@@ -104,11 +91,7 @@
 	rm -f ${CFMINFO}
 	rm -f ${CFMSYM}
 	rm -f ${CFM2CODE}
-<<<<<<< HEAD
 	rm -f ${TSLPLAY}
-=======
-	rm -f ${CSTRATSIM}
->>>>>>> 86f1fa55
 
 .PHONY: clean
 .SILENT: